--- conflicted
+++ resolved
@@ -160,11 +160,7 @@
   },
   {
    "cell_type": "code",
-<<<<<<< HEAD
-   "execution_count": 14,
-=======
    "execution_count": 28,
->>>>>>> 708a1c75
    "metadata": {},
    "outputs": [],
    "source": [
@@ -204,11 +200,7 @@
   },
   {
    "cell_type": "code",
-<<<<<<< HEAD
-   "execution_count": 15,
-=======
    "execution_count": 10,
->>>>>>> 708a1c75
    "metadata": {},
    "outputs": [],
    "source": [
@@ -219,11 +211,7 @@
   },
   {
    "cell_type": "code",
-<<<<<<< HEAD
-   "execution_count": 16,
-=======
    "execution_count": 23,
->>>>>>> 708a1c75
    "metadata": {},
    "outputs": [],
    "source": [
@@ -236,22 +224,14 @@
   },
   {
    "cell_type": "code",
-<<<<<<< HEAD
-   "execution_count": 17,
-=======
    "execution_count": 24,
->>>>>>> 708a1c75
    "metadata": {},
    "outputs": [
     {
      "name": "stdout",
      "output_type": "stream",
      "text": [
-<<<<<<< HEAD
-      "[########################################] | 100% Completed |  9.5s\n"
-=======
       "[########################################] | 100% Completed |  2min 23.1s\n"
->>>>>>> 708a1c75
      ]
     }
    ],
